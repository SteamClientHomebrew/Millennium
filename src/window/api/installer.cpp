--- conflicted
+++ resolved
@@ -1,168 +1,164 @@
-#include <window/api/installer.hpp>
-#include <stdafx.h>
-
-#include <regex>
-#include <utils/clr/platform.hpp>
-#include <utils/io/input-output.hpp>
-
-namespace Community
-{
-	void installer::installUpdate(const nlohmann::json& skinData)
-	{
-#ifdef _WIN32
-		bool success = clr_interop::clr_base::instance().start_update(nlohmann::json({
-			{"owner", skinData["github"]["owner"]},
-			{"repo", skinData["github"]["repo_name"]}
-		}).dump(4));
-
-		if (success) {
-			g_fileDropStatus = "Updated Successfully!";
-		}
-		else {
-			g_fileDropStatus = "Failed to update theme...";
-		}
-#elif __linux__
-        console.err("installer::installUpdate HAS NO IMPLEMENTATION");
-#endif
-        std::this_thread::sleep_for(std::chrono::seconds(2));
-	}
-
-    const void installer::handleFileDrop(const char* _filePath)
-    {
-        std::cout << "Dropped file: " << _filePath << std::endl;
-        try {
-            std::filesystem::path filePath(_filePath);
-
-            if (!std::filesystem::exists(filePath) || !std::filesystem::exists(filePath / "skin.json") || !std::filesystem::is_directory(filePath))
-            {
-                //MsgBox("The dropped skin either doesn't exist, isn't a folder, or doesn't have a skin.json inside. "
-                //    "Make sure the skin isn't archived, and it exists on your disk", "Can't Add Skin", MB_ICONERROR);
-                //
-                //MsgBox("Can't Add Skin", [&](auto open) {
-
-                //    ImGui::TextWrapped("The dropped skin either doesn't exist, isn't a folder, or doesn't have a skin.json inside. "
-                //        "Make sure the skin isn't archived, and it exists on your disk");
-
-                //    if (ImGui::Button("Close")) {
-
-                //    }
-                //});
-
-                auto selection = msg::show("The dropped skin either doesn't exist, isn't a folder, or doesn't have a skin.json inside. "
-                    "Make sure the skin isn't archived, and it exists on your disk", "Bootstrap Error", Buttons::OK);
-
-                return;
-            }
-
-            std::filesystem::rename(filePath, std::filesystem::path(config.getSkinDir()) / filePath.filename().string());
-        }
-        catch (const std::filesystem::filesystem_error& error) {
-            //MsgBox(fmt::format("An error occured while adding the dropped skin to your library.\nError:\n{}", error.what()).c_str(), "Fatal Error", MB_ICONERROR);
-
-            //MsgBox("Can't Add Skin", [&](auto open) {
-
-            //    ImGui::TextWrapped(fmt::format("An error occured while adding the dropped skin to your library.\nError:\n{}", error.what()).c_str());
-            //});
-
-            auto selection = msg::show(fmt::format("An error occured while adding the dropped skin to your library.\nError:\n{}", error.what()).c_str(), "Can't Add Skin", Buttons::OK);
-        }
-    }
-
-#ifdef _WIN32
-    bool unzip(std::string zipFileName, std::string targetDirectory) {
-
-        std::string powershellCommand = fmt::format("powershell.exe -Command \"Expand-Archive '{}' -DestinationPath '{}' -Force\"", zipFileName, targetDirectory);
-
-        STARTUPINFO si;
-        PROCESS_INFORMATION pi;
-
-        ZeroMemory(&si, sizeof(si));
-        si.cb = sizeof(si);
-        ZeroMemory(&pi, sizeof(pi));
-
-        si.dwFlags |= STARTF_USESHOWWINDOW;
-        si.wShowWindow = SW_HIDE;
-
-        if (CreateProcess(NULL, const_cast<char*>(powershellCommand.c_str()), NULL, NULL, FALSE, 0, NULL, NULL, &si, &pi)) {
-            WaitForSingleObject(pi.hProcess, INFINITE);
-            CloseHandle(pi.hProcess);
-            CloseHandle(pi.hThread);
-
-            return true;
-        }
-        return false;
-    }
-#elif __linux__
-    bool unzip(std::string zipFileName, std::string targetDirectory) {
-        console.err("__linux__ unzip DOES NOT HAVE AN IMPLEMENTATION");
-        return false;
-    }
-#endif
-
-    const void installer::handleThemeInstall(std::string fileName, std::string downloadPath, std::function<void(std::string)> cb)
-    {
-        auto filePath = std::filesystem::path(config.getSkinDir()) / fileName;
-
-        try 
-        {
-            http::to_disk(downloadPath.c_str(), filePath.string().c_str());
-            if (unzip(filePath.string(), config.getSkinDir() + "/"))
-            {
-<<<<<<< HEAD
-=======
-                g_fileDropStatus = "Done! Cleaning up...";
->>>>>>> 1d6b326a
-                cb("success");
-                std::this_thread::sleep_for(std::chrono::seconds(2));
-
-                m_Client.parseSkinData(false);
-            }
-            else {
-                cb("fail");
-                std::cout << "couldn't extract file" << std::endl;
-                //MsgBox("couldn't extract file", "Millennium", MB_ICONERROR);
-
-                //MsgBox("Can't Add Skin", [&](auto open) {
-
-                //    ImGui::TextWrapped("couldn't extract file");
-
-                //    if (ImGui::Button("Close")) {
-
-                //    }
-                //});
-                cb("Couldn't extract theme...");
-                //auto selection = msg::show("couldn't extract file", "Can't Add Skin", Buttons::OK);
-            }
-        }
-        catch (const http_error&) {
-            cb("Couldn't download bytes from the file");
-            console.err("Couldn't download bytes from the file");
-            //MsgBox("Couldn't download bytes from the file", "Millennium", MB_ICONERROR);
-
-            //MsgBox("Millennium", [&](auto open) {
-
-            //    ImGui::TextWrapped("Couldn't download bytes from the file");
-
-            //    if (ImGui::Button("Close")) {
-
-            //    }
-            //    });
-
-            //auto selection = msg::show("Couldn't download bytes from the file", "Can't Add Skin", Buttons::OK);
-        }
-        catch (const std::exception& err) {
-            console.err(fmt::format("Exception form {}: {}", __func__, err.what()));
-            std::string error = fmt::format("Exception form {}: {}", __func__, err.what());
-            //MsgBox(error, "Millennium", MB_ICONERROR);
-            //MsgBox("Millennium", [&](auto open) {
-
-            //    ImGui::TextWrapped(error);
-
-            //    if (ImGui::Button("Close")) {
-
-            //    }
-            //});
-            auto selection = msg::show(error.c_str(), "Can't Add Skin", Buttons::OK);
-        }
-    }
+#include <window/api/installer.hpp>
+#include <stdafx.h>
+
+#include <regex>
+#include <utils/clr/platform.hpp>
+#include <utils/io/input-output.hpp>
+
+namespace Community
+{
+	void installer::installUpdate(const nlohmann::json& skinData)
+	{
+#ifdef _WIN32
+		bool success = clr_interop::clr_base::instance().start_update(nlohmann::json({
+			{"owner", skinData["github"]["owner"]},
+			{"repo", skinData["github"]["repo_name"]}
+		}).dump(4));
+
+		if (success) {
+			g_fileDropStatus = "Updated Successfully!";
+		}
+		else {
+			g_fileDropStatus = "Failed to update theme...";
+		}
+#elif __linux__
+        console.err("installer::installUpdate HAS NO IMPLEMENTATION");
+#endif
+        std::this_thread::sleep_for(std::chrono::seconds(2));
+	}
+
+    const void installer::handleFileDrop(const char* _filePath)
+    {
+        std::cout << "Dropped file: " << _filePath << std::endl;
+        try {
+            std::filesystem::path filePath(_filePath);
+
+            if (!std::filesystem::exists(filePath) || !std::filesystem::exists(filePath / "skin.json") || !std::filesystem::is_directory(filePath))
+            {
+                //MsgBox("The dropped skin either doesn't exist, isn't a folder, or doesn't have a skin.json inside. "
+                //    "Make sure the skin isn't archived, and it exists on your disk", "Can't Add Skin", MB_ICONERROR);
+                //
+                //MsgBox("Can't Add Skin", [&](auto open) {
+
+                //    ImGui::TextWrapped("The dropped skin either doesn't exist, isn't a folder, or doesn't have a skin.json inside. "
+                //        "Make sure the skin isn't archived, and it exists on your disk");
+
+                //    if (ImGui::Button("Close")) {
+
+                //    }
+                //});
+
+                auto selection = msg::show("The dropped skin either doesn't exist, isn't a folder, or doesn't have a skin.json inside. "
+                    "Make sure the skin isn't archived, and it exists on your disk", "Bootstrap Error", Buttons::OK);
+
+                return;
+            }
+
+            std::filesystem::rename(filePath, std::filesystem::path(config.getSkinDir()) / filePath.filename().string());
+        }
+        catch (const std::filesystem::filesystem_error& error) {
+            //MsgBox(fmt::format("An error occured while adding the dropped skin to your library.\nError:\n{}", error.what()).c_str(), "Fatal Error", MB_ICONERROR);
+
+            //MsgBox("Can't Add Skin", [&](auto open) {
+
+            //    ImGui::TextWrapped(fmt::format("An error occured while adding the dropped skin to your library.\nError:\n{}", error.what()).c_str());
+            //});
+
+            auto selection = msg::show(fmt::format("An error occured while adding the dropped skin to your library.\nError:\n{}", error.what()).c_str(), "Can't Add Skin", Buttons::OK);
+        }
+    }
+
+#ifdef _WIN32
+    bool unzip(std::string zipFileName, std::string targetDirectory) {
+
+        std::string powershellCommand = fmt::format("powershell.exe -Command \"Expand-Archive '{}' -DestinationPath '{}' -Force\"", zipFileName, targetDirectory);
+
+        STARTUPINFO si;
+        PROCESS_INFORMATION pi;
+
+        ZeroMemory(&si, sizeof(si));
+        si.cb = sizeof(si);
+        ZeroMemory(&pi, sizeof(pi));
+
+        si.dwFlags |= STARTF_USESHOWWINDOW;
+        si.wShowWindow = SW_HIDE;
+
+        if (CreateProcess(NULL, const_cast<char*>(powershellCommand.c_str()), NULL, NULL, FALSE, 0, NULL, NULL, &si, &pi)) {
+            WaitForSingleObject(pi.hProcess, INFINITE);
+            CloseHandle(pi.hProcess);
+            CloseHandle(pi.hThread);
+
+            return true;
+        }
+        return false;
+    }
+#elif __linux__
+    bool unzip(std::string zipFileName, std::string targetDirectory) {
+        console.err("__linux__ unzip DOES NOT HAVE AN IMPLEMENTATION");
+        return false;
+    }
+#endif
+
+    const void installer::handleThemeInstall(std::string fileName, std::string downloadPath, std::function<void(std::string)> cb)
+    {
+        auto filePath = std::filesystem::path(config.getSkinDir()) / fileName;
+
+        try 
+        {
+            http::to_disk(downloadPath.c_str(), filePath.string().c_str());
+            if (unzip(filePath.string(), config.getSkinDir() + "/"))
+            {
+                cb("success");
+                std::this_thread::sleep_for(std::chrono::seconds(2));
+
+                m_Client.parseSkinData(false);
+            }
+            else {
+                cb("fail");
+                std::cout << "couldn't extract file" << std::endl;
+                //MsgBox("couldn't extract file", "Millennium", MB_ICONERROR);
+
+                //MsgBox("Can't Add Skin", [&](auto open) {
+
+                //    ImGui::TextWrapped("couldn't extract file");
+
+                //    if (ImGui::Button("Close")) {
+
+                //    }
+                //});
+                cb("Couldn't extract theme...");
+                //auto selection = msg::show("couldn't extract file", "Can't Add Skin", Buttons::OK);
+            }
+        }
+        catch (const http_error&) {
+            cb("Couldn't download bytes from the file");
+            console.err("Couldn't download bytes from the file");
+            //MsgBox("Couldn't download bytes from the file", "Millennium", MB_ICONERROR);
+
+            //MsgBox("Millennium", [&](auto open) {
+
+            //    ImGui::TextWrapped("Couldn't download bytes from the file");
+
+            //    if (ImGui::Button("Close")) {
+
+            //    }
+            //    });
+
+            //auto selection = msg::show("Couldn't download bytes from the file", "Can't Add Skin", Buttons::OK);
+        }
+        catch (const std::exception& err) {
+            console.err(fmt::format("Exception form {}: {}", __func__, err.what()));
+            std::string error = fmt::format("Exception form {}: {}", __func__, err.what());
+            //MsgBox(error, "Millennium", MB_ICONERROR);
+            //MsgBox("Millennium", [&](auto open) {
+
+            //    ImGui::TextWrapped(error);
+
+            //    if (ImGui::Button("Close")) {
+
+            //    }
+            //});
+            auto selection = msg::show(error.c_str(), "Can't Add Skin", Buttons::OK);
+        }
+    }
 }