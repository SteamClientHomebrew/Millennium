# Maintainers: SteamClientHomebrew <https://github.com/SteamClientHomebrew>

<<<<<<< HEAD
pkgver=2.33.0
pkgname="millennium"
_pkgdir="Millennium"
pkgrel=1
=======
pkgver=2.34.0
pkgname="millennium"
_pkgdir="Millennium"
pkgrel=5
>>>>>>> 21c88770
pkgdesc="Millennium is an open-source low-code modding framework to create, manage and use themes/plugins for the desktop Steam Client without any low-level internal interaction or overhead."
arch=('x86_64')
url="https://github.com/SteamClientHomebrew/Millennium"
license=('MIT')
depends=('git' 'steam')
makedepends=('npm' 'curl' 'zip' 'unzip' 'tar' 'cmake' 'ninja' 'lib32-gcc-libs' 'pnpm')
depends_x86_64=('lib32-python311-bin')
conflicts=('python-i686-bin')
source=("git+$url.git#commit=91bd5b530859db93857c3b0908e81809b5f3907e") # TODO: update to commit on main branch when we merge.
sha256sums=('SKIP')
options=(!debug)
install=millennium.install

build() {
    cd             $srcdir/$_pkgdir
    export         NODE_NO_WARNINGS=1

    echo -e        "\e[1m\e[92m==>\e[0m \e[1mBuilding Millennium assets...\e[0m"

    # Build sdk
    pnpm --dir     src/sdk           install
    pnpm --dir     src/sdk           run build

    # Copy shims
    mkdir -p       shims/build/
    cp -r          src/sdk/packages/loader/build "./shims/"

    # Build frontend - has to be after sdk.
    pnpm --dir     src/frontend      install
    pnpm --dir     src/frontend      run build

    echo -e        "\e[1m\e[92m==>\e[0m \e[1mBuilding Millennium...\e[0m"

    # Build Millennium!
    cmake -GNinja  . -DCMAKE_BUILD_TYPE=Release --preset linux-release -DDISTRO_ARCH=ON
    cmake --build  build
}

package() {
    cd             $srcdir/$_pkgdir

    echo -e        "\e[1m\e[92m==>\e[0m \e[1mPackaging Millennium...\e[0m"

    # Create final directory structure
    mkdir -p       $pkgdir/usr/lib/millennium
    mkdir -p       $pkgdir/usr/share/millennium/shims
    mkdir -p       $pkgdir/usr/share/millennium/assets
    mkdir -p       $pkgdir/usr/share/licenses/$pkgname

    # Finally, install files to package location
<<<<<<< HEAD
    install -Dm755 build/src/libmillennium_x86.so                      "$pkgdir/usr/lib/millennium/"
    install -Dm755 build/src/hhx64/libmillennium_hhx64.so              "$pkgdir/usr/lib/millennium/"
    install -Dm755 build/src/boot/linux/libmillennium_bootstrap_86x.so "$pkgdir/usr/lib/millennium/"
    cp -r          src/pipx                                            "$pkgdir/usr/share/millennium/assets/"
    cp -r          shims/build                                         "$pkgdir/usr/share/millennium/shims/"
    install -Dm644 LICENSE.md                                          "$pkgdir/usr/share/licenses/$pkgname/"
=======
    install -Dm755 build/src/libmillennium_x86.so                        "$pkgdir/usr/lib/millennium/"
    install -Dm755 build/src/hhx64/libmillennium_hhx64.so                "$pkgdir/usr/lib/millennium/"
    install -Dm755 build/src/boot/linux/libmillennium_bootstrap_86x.so   "$pkgdir/usr/lib/millennium/"
    cp -r          src/pipx                                              "$pkgdir/usr/share/millennium/assets/"
    cp -r          shims/build                                           "$pkgdir/usr/share/millennium/shims/"
    install -Dm644 LICENSE.md                                            "$pkgdir/usr/share/licenses/$pkgname/"
>>>>>>> 21c88770
}<|MERGE_RESOLUTION|>--- conflicted
+++ resolved
@@ -1,16 +1,9 @@
 # Maintainers: SteamClientHomebrew <https://github.com/SteamClientHomebrew>
 
-<<<<<<< HEAD
-pkgver=2.33.0
-pkgname="millennium"
-_pkgdir="Millennium"
-pkgrel=1
-=======
 pkgver=2.34.0
 pkgname="millennium"
 _pkgdir="Millennium"
 pkgrel=5
->>>>>>> 21c88770
 pkgdesc="Millennium is an open-source low-code modding framework to create, manage and use themes/plugins for the desktop Steam Client without any low-level internal interaction or overhead."
 arch=('x86_64')
 url="https://github.com/SteamClientHomebrew/Millennium"
@@ -61,19 +54,10 @@
     mkdir -p       $pkgdir/usr/share/licenses/$pkgname
 
     # Finally, install files to package location
-<<<<<<< HEAD
-    install -Dm755 build/src/libmillennium_x86.so                      "$pkgdir/usr/lib/millennium/"
-    install -Dm755 build/src/hhx64/libmillennium_hhx64.so              "$pkgdir/usr/lib/millennium/"
-    install -Dm755 build/src/boot/linux/libmillennium_bootstrap_86x.so "$pkgdir/usr/lib/millennium/"
-    cp -r          src/pipx                                            "$pkgdir/usr/share/millennium/assets/"
-    cp -r          shims/build                                         "$pkgdir/usr/share/millennium/shims/"
-    install -Dm644 LICENSE.md                                          "$pkgdir/usr/share/licenses/$pkgname/"
-=======
     install -Dm755 build/src/libmillennium_x86.so                        "$pkgdir/usr/lib/millennium/"
     install -Dm755 build/src/hhx64/libmillennium_hhx64.so                "$pkgdir/usr/lib/millennium/"
     install -Dm755 build/src/boot/linux/libmillennium_bootstrap_86x.so   "$pkgdir/usr/lib/millennium/"
     cp -r          src/pipx                                              "$pkgdir/usr/share/millennium/assets/"
     cp -r          shims/build                                           "$pkgdir/usr/share/millennium/shims/"
     install -Dm644 LICENSE.md                                            "$pkgdir/usr/share/licenses/$pkgname/"
->>>>>>> 21c88770
 }