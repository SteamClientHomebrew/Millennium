cmake_minimum_required(VERSION 3.14)
project(millennium LANGUAGES CXX)

if(CMAKE_COMPILER_IS_GNUCC OR CMAKE_COMPILER_IS_GNUCXX)
    add_compile_options(-Wno-format-security)
endif()

# Specify C++ standard globally
set(CMAKE_CXX_STANDARD 17)
set(CMAKE_CXX_STANDARD_REQUIRED ON)

add_library(mprhost SHARED vendor/linux-wrapper/mpr-hoster.cpp)

set_target_properties(mprhost PROPERTIES PREFIX "")
set_target_properties(mprhost PROPERTIES OUTPUT_NAME "libxcb")
set_target_properties(mprhost PROPERTIES SUFFIX ".so.1")

set_target_properties(mprhost PROPERTIES
        LIBRARY_OUTPUT_DIRECTORY "~/.local/share/Steam/ubuntu12_32/"
)
message("built millennium pr-hoster")


# Include directories for all configurations
include_directories(
    "${CMAKE_SOURCE_DIR}/src"
    "${CMAKE_SOURCE_DIR}/vendor/fmt/include"
    "${CMAKE_SOURCE_DIR}/src/deps/imgui"
    "${CMAKE_SOURCE_DIR}/vendor/glfw"
    "${CMAKE_SOURCE_DIR}/vendor/asio/asio/include"
    "${CMAKE_SOURCE_DIR}/vendor/nlohmann/include"
    "${CMAKE_SOURCE_DIR}/vendor/websocketpp"
)

# Library directories, adjust paths as necessary
link_directories(
    "${CMAKE_SOURCE_DIR}/vendor/libcurl/lib"
    "${CMAKE_SOURCE_DIR}/src/deps/glfw"
)

# Set up configurations
set(CMAKE_CONFIGURATION_TYPES Debug Release)

# Define preprocessor definitions
add_compile_definitions(
    FMT_HEADER_ONLY
    _WEBSOCKETPP_CPP11_THREAD_
    CURL_STATICLIB
    ASIO_HAS_STD_INVOKE_RESULT
    _WEBSOCKETPP_CPP11_TYPE_TRAITS_
    _WEBSOCKETPP_CPP11_RANDOM_DEVICE_
    ASIO_STANDALONE
    _CRT_SECURE_NO_WARNINGS
)

include_directories(
    ${CMAKE_CURRENT_SOURCE_DIR}/src/deps/imgui
    ${CMAKE_CURRENT_SOURCE_DIR}/vendor/glfw
    ${CMAKE_CURRENT_SOURCE_DIR}/vendor/asio/asio/include
    ${CMAKE_CURRENT_SOURCE_DIR}/vendor/nlohmann/include
    ${CMAKE_CURRENT_SOURCE_DIR}/vendor/websocketpp
    ${CMAKE_CURRENT_SOURCE_DIR}/vendor/websocketpp/websocketpp
    ${CMAKE_CURRENT_SOURCE_DIR}
)

link_directories(
    ${CMAKE_CURRENT_SOURCE_DIR}
)

# Source and header files
set(SOURCE_FILES
    src/core/injector/conditions/conditionals.cpp
    src/core/injector/event_handler.cpp
    src/core/injector/startup/bootstrap.cpp
    src/core/injector/startup/welcome_modal.cpp
    src/core/ipc/handlers/cor.cpp
    src/core/ipc/ipc_main.cpp
    src/core/steam/cef_manager.cpp
    src/core/steam/window/manager.cpp
    src/utils/io/metrics.cpp
    src/scripts/sdk/sdk.cpp
    src/stdafx.cpp
    src/utils/clr/platform.cpp
    src/utils/io/input-output.cpp
    src/utils/thread/thread_handler.cpp
    src/utils/updater/update.cpp
    src/window/api/installer.cpp
    src/window/core/colors.cpp
    src/window/interface_v2/editor.cpp
    src/window/interface_v2/settings.cpp
    src/main.cpp
    src/utils/cout/logger.cpp
    src/utils/config/config.cpp
    src/utils/http/http_client.cpp
    src/window/interface/globals.cpp
        vendor/linux-wrapper/mpr-hoster.cpp
)

set(HEADER_FILES
    src/core/injector/conditions/conditionals.hpp
    src/core/injector/event_handler.hpp
    src/core/injector/startup/bootstrap.hpp
    src/core/injector/startup/welcome_modal.hpp
    src/core/ipc/handlers/types.hpp
    src/core/ipc/ipc_main.hpp
    src/core/steam/application.hpp
    src/core/steam/cef_manager.hpp
    src/core/steam/colors/accent_colors.hpp
    src/core/steam/window/manager.hpp
    src/core/steam/window/types/accent_api.hpp
    src/core/steam/window/types/corners.hpp
    src/core/steam/window/types/system_backdrop_type.hpp
    src/utils/io/metrics.hpp
    src/scripts/sdk/sdk.hpp
    src/utils/base64.hpp
    src/utils/clr/platform.hpp
    src/utils/io/input-output.hpp
    src/utils/thread/thread_handler.hpp
    src/utils/updater/update.hpp
    src/window/api/installer.hpp
    src/window/core/colors.hpp
    src/window/interface_v2/editor.hpp
    src/window/interface_v2/settings.hpp
    src/scripts/resource.h
    src/stdafx.h
    src/utils/config/config.hpp
    src/utils/http/http_client.hpp
    src/utils/json.hpp
    src/utils/cout/logger.hpp
<<<<<<< HEAD
    src/core/injector/compatability/lexer.hpp
    src/utils/config/config.hpp
    src/window/interface/globals.h
=======
>>>>>>> 1d6b326a
)
find_package(PkgConfig REQUIRED)
#pkg_check_modules(GTK3 REQUIRED gtk+-3.0)
#
#include_directories(${GTK3_INCLUDE_DIRS})
#link_directories(${GTK3_LIBRARY_DIRS})
#add_definitions(${GTK3_CFLAGS_OTHER})
#
#pkg_check_modules(GTKMM gtkmm-3.0)
#include_directories(${GTKMM_INCLUDE_DIRS})

#add_executable(${PROJECT_NAME} ${SOURCE_FILES} ${HEADER_FILES})
add_library(${PROJECT_NAME} SHARED ${SOURCE_FILES} ${HEADER_FILES})
#set_target_properties(${PROJECT_NAME} PROPERTIES PREFIX "")
#set_target_properties(${PROJECT_NAME} PROPERTIES OUTPUT_NAME "libxcb")
#set_target_properties(${PROJECT_NAME} PROPERTIES SUFFIX ".so.1")

get_target_property(target_type ${PROJECT_NAME} TYPE)
if (target_type STREQUAL "EXECUTABLE")
    add_definitions(-D_MILLENNIUM_STANDALONE_)
endif ()
if (target_type STREQUAL "SHARED_LIBRARY")
    add_definitions(-D_MILLENNIUM_INTEGRATED_)
endif ()

find_package(cpr CONFIG REQUIRED)

target_link_libraries(${PROJECT_NAME} PRIVATE
#    ${GTK3_LIBRARIES}
#    ${GTKMM_LIBRARIES}
    cpr::cpr
)
# Set output directory for binaries
set_target_properties(${PROJECT_NAME} PROPERTIES
    RUNTIME_OUTPUT_DIRECTORY "${CMAKE_SOURCE_DIR}/dist/${CMAKE_SYSTEM_NAME}-${CMAKE_BUILD_TYPE}"
    LIBRARY_OUTPUT_DIRECTORY "~/.local/share/Steam/ubuntu12_32/"
<<<<<<< HEAD
#    LIBRARY_OUTPUT_DIRECTORY "/home/shadow_monster/.steam/steam/"
=======
>>>>>>> 1d6b326a
)
<|MERGE_RESOLUTION|>--- conflicted
+++ resolved
@@ -1,176 +1,168 @@
-cmake_minimum_required(VERSION 3.14)
-project(millennium LANGUAGES CXX)
-
-if(CMAKE_COMPILER_IS_GNUCC OR CMAKE_COMPILER_IS_GNUCXX)
-    add_compile_options(-Wno-format-security)
-endif()
-
-# Specify C++ standard globally
-set(CMAKE_CXX_STANDARD 17)
-set(CMAKE_CXX_STANDARD_REQUIRED ON)
-
-add_library(mprhost SHARED vendor/linux-wrapper/mpr-hoster.cpp)
-
-set_target_properties(mprhost PROPERTIES PREFIX "")
-set_target_properties(mprhost PROPERTIES OUTPUT_NAME "libxcb")
-set_target_properties(mprhost PROPERTIES SUFFIX ".so.1")
-
-set_target_properties(mprhost PROPERTIES
-        LIBRARY_OUTPUT_DIRECTORY "~/.local/share/Steam/ubuntu12_32/"
-)
-message("built millennium pr-hoster")
-
-
-# Include directories for all configurations
-include_directories(
-    "${CMAKE_SOURCE_DIR}/src"
-    "${CMAKE_SOURCE_DIR}/vendor/fmt/include"
-    "${CMAKE_SOURCE_DIR}/src/deps/imgui"
-    "${CMAKE_SOURCE_DIR}/vendor/glfw"
-    "${CMAKE_SOURCE_DIR}/vendor/asio/asio/include"
-    "${CMAKE_SOURCE_DIR}/vendor/nlohmann/include"
-    "${CMAKE_SOURCE_DIR}/vendor/websocketpp"
-)
-
-# Library directories, adjust paths as necessary
-link_directories(
-    "${CMAKE_SOURCE_DIR}/vendor/libcurl/lib"
-    "${CMAKE_SOURCE_DIR}/src/deps/glfw"
-)
-
-# Set up configurations
-set(CMAKE_CONFIGURATION_TYPES Debug Release)
-
-# Define preprocessor definitions
-add_compile_definitions(
-    FMT_HEADER_ONLY
-    _WEBSOCKETPP_CPP11_THREAD_
-    CURL_STATICLIB
-    ASIO_HAS_STD_INVOKE_RESULT
-    _WEBSOCKETPP_CPP11_TYPE_TRAITS_
-    _WEBSOCKETPP_CPP11_RANDOM_DEVICE_
-    ASIO_STANDALONE
-    _CRT_SECURE_NO_WARNINGS
-)
-
-include_directories(
-    ${CMAKE_CURRENT_SOURCE_DIR}/src/deps/imgui
-    ${CMAKE_CURRENT_SOURCE_DIR}/vendor/glfw
-    ${CMAKE_CURRENT_SOURCE_DIR}/vendor/asio/asio/include
-    ${CMAKE_CURRENT_SOURCE_DIR}/vendor/nlohmann/include
-    ${CMAKE_CURRENT_SOURCE_DIR}/vendor/websocketpp
-    ${CMAKE_CURRENT_SOURCE_DIR}/vendor/websocketpp/websocketpp
-    ${CMAKE_CURRENT_SOURCE_DIR}
-)
-
-link_directories(
-    ${CMAKE_CURRENT_SOURCE_DIR}
-)
-
-# Source and header files
-set(SOURCE_FILES
-    src/core/injector/conditions/conditionals.cpp
-    src/core/injector/event_handler.cpp
-    src/core/injector/startup/bootstrap.cpp
-    src/core/injector/startup/welcome_modal.cpp
-    src/core/ipc/handlers/cor.cpp
-    src/core/ipc/ipc_main.cpp
-    src/core/steam/cef_manager.cpp
-    src/core/steam/window/manager.cpp
-    src/utils/io/metrics.cpp
-    src/scripts/sdk/sdk.cpp
-    src/stdafx.cpp
-    src/utils/clr/platform.cpp
-    src/utils/io/input-output.cpp
-    src/utils/thread/thread_handler.cpp
-    src/utils/updater/update.cpp
-    src/window/api/installer.cpp
-    src/window/core/colors.cpp
-    src/window/interface_v2/editor.cpp
-    src/window/interface_v2/settings.cpp
-    src/main.cpp
-    src/utils/cout/logger.cpp
-    src/utils/config/config.cpp
-    src/utils/http/http_client.cpp
-    src/window/interface/globals.cpp
-        vendor/linux-wrapper/mpr-hoster.cpp
-)
-
-set(HEADER_FILES
-    src/core/injector/conditions/conditionals.hpp
-    src/core/injector/event_handler.hpp
-    src/core/injector/startup/bootstrap.hpp
-    src/core/injector/startup/welcome_modal.hpp
-    src/core/ipc/handlers/types.hpp
-    src/core/ipc/ipc_main.hpp
-    src/core/steam/application.hpp
-    src/core/steam/cef_manager.hpp
-    src/core/steam/colors/accent_colors.hpp
-    src/core/steam/window/manager.hpp
-    src/core/steam/window/types/accent_api.hpp
-    src/core/steam/window/types/corners.hpp
-    src/core/steam/window/types/system_backdrop_type.hpp
-    src/utils/io/metrics.hpp
-    src/scripts/sdk/sdk.hpp
-    src/utils/base64.hpp
-    src/utils/clr/platform.hpp
-    src/utils/io/input-output.hpp
-    src/utils/thread/thread_handler.hpp
-    src/utils/updater/update.hpp
-    src/window/api/installer.hpp
-    src/window/core/colors.hpp
-    src/window/interface_v2/editor.hpp
-    src/window/interface_v2/settings.hpp
-    src/scripts/resource.h
-    src/stdafx.h
-    src/utils/config/config.hpp
-    src/utils/http/http_client.hpp
-    src/utils/json.hpp
-    src/utils/cout/logger.hpp
-<<<<<<< HEAD
-    src/core/injector/compatability/lexer.hpp
-    src/utils/config/config.hpp
-    src/window/interface/globals.h
-=======
->>>>>>> 1d6b326a
-)
-find_package(PkgConfig REQUIRED)
-#pkg_check_modules(GTK3 REQUIRED gtk+-3.0)
-#
-#include_directories(${GTK3_INCLUDE_DIRS})
-#link_directories(${GTK3_LIBRARY_DIRS})
-#add_definitions(${GTK3_CFLAGS_OTHER})
-#
-#pkg_check_modules(GTKMM gtkmm-3.0)
-#include_directories(${GTKMM_INCLUDE_DIRS})
-
-#add_executable(${PROJECT_NAME} ${SOURCE_FILES} ${HEADER_FILES})
-add_library(${PROJECT_NAME} SHARED ${SOURCE_FILES} ${HEADER_FILES})
-#set_target_properties(${PROJECT_NAME} PROPERTIES PREFIX "")
-#set_target_properties(${PROJECT_NAME} PROPERTIES OUTPUT_NAME "libxcb")
-#set_target_properties(${PROJECT_NAME} PROPERTIES SUFFIX ".so.1")
-
-get_target_property(target_type ${PROJECT_NAME} TYPE)
-if (target_type STREQUAL "EXECUTABLE")
-    add_definitions(-D_MILLENNIUM_STANDALONE_)
-endif ()
-if (target_type STREQUAL "SHARED_LIBRARY")
-    add_definitions(-D_MILLENNIUM_INTEGRATED_)
-endif ()
-
-find_package(cpr CONFIG REQUIRED)
-
-target_link_libraries(${PROJECT_NAME} PRIVATE
-#    ${GTK3_LIBRARIES}
-#    ${GTKMM_LIBRARIES}
-    cpr::cpr
-)
-# Set output directory for binaries
-set_target_properties(${PROJECT_NAME} PROPERTIES
-    RUNTIME_OUTPUT_DIRECTORY "${CMAKE_SOURCE_DIR}/dist/${CMAKE_SYSTEM_NAME}-${CMAKE_BUILD_TYPE}"
-    LIBRARY_OUTPUT_DIRECTORY "~/.local/share/Steam/ubuntu12_32/"
-<<<<<<< HEAD
-#    LIBRARY_OUTPUT_DIRECTORY "/home/shadow_monster/.steam/steam/"
-=======
->>>>>>> 1d6b326a
-)
+cmake_minimum_required(VERSION 3.14)
+project(millennium LANGUAGES CXX)
+
+if(CMAKE_COMPILER_IS_GNUCC OR CMAKE_COMPILER_IS_GNUCXX)
+    add_compile_options(-Wno-format-security)
+endif()
+
+# Specify C++ standard globally
+set(CMAKE_CXX_STANDARD 17)
+set(CMAKE_CXX_STANDARD_REQUIRED ON)
+
+add_library(mprhost SHARED vendor/linux-wrapper/mpr-hoster.cpp)
+
+set_target_properties(mprhost PROPERTIES PREFIX "")
+set_target_properties(mprhost PROPERTIES OUTPUT_NAME "libxcb")
+set_target_properties(mprhost PROPERTIES SUFFIX ".so.1")
+
+set_target_properties(mprhost PROPERTIES
+        LIBRARY_OUTPUT_DIRECTORY "~/.local/share/Steam/ubuntu12_32/"
+)
+message("built millennium pr-hoster")
+
+
+# Include directories for all configurations
+include_directories(
+    "${CMAKE_SOURCE_DIR}/src"
+    "${CMAKE_SOURCE_DIR}/vendor/fmt/include"
+    "${CMAKE_SOURCE_DIR}/src/deps/imgui"
+    "${CMAKE_SOURCE_DIR}/vendor/glfw"
+    "${CMAKE_SOURCE_DIR}/vendor/asio/asio/include"
+    "${CMAKE_SOURCE_DIR}/vendor/nlohmann/include"
+    "${CMAKE_SOURCE_DIR}/vendor/websocketpp"
+)
+
+# Library directories, adjust paths as necessary
+link_directories(
+    "${CMAKE_SOURCE_DIR}/vendor/libcurl/lib"
+    "${CMAKE_SOURCE_DIR}/src/deps/glfw"
+)
+
+# Set up configurations
+set(CMAKE_CONFIGURATION_TYPES Debug Release)
+
+# Define preprocessor definitions
+add_compile_definitions(
+    FMT_HEADER_ONLY
+    _WEBSOCKETPP_CPP11_THREAD_
+    CURL_STATICLIB
+    ASIO_HAS_STD_INVOKE_RESULT
+    _WEBSOCKETPP_CPP11_TYPE_TRAITS_
+    _WEBSOCKETPP_CPP11_RANDOM_DEVICE_
+    ASIO_STANDALONE
+    _CRT_SECURE_NO_WARNINGS
+)
+
+include_directories(
+    ${CMAKE_CURRENT_SOURCE_DIR}/src/deps/imgui
+    ${CMAKE_CURRENT_SOURCE_DIR}/vendor/glfw
+    ${CMAKE_CURRENT_SOURCE_DIR}/vendor/asio/asio/include
+    ${CMAKE_CURRENT_SOURCE_DIR}/vendor/nlohmann/include
+    ${CMAKE_CURRENT_SOURCE_DIR}/vendor/websocketpp
+    ${CMAKE_CURRENT_SOURCE_DIR}/vendor/websocketpp/websocketpp
+    ${CMAKE_CURRENT_SOURCE_DIR}
+)
+
+link_directories(
+    ${CMAKE_CURRENT_SOURCE_DIR}
+)
+
+# Source and header files
+set(SOURCE_FILES
+    src/core/injector/conditions/conditionals.cpp
+    src/core/injector/event_handler.cpp
+    src/core/injector/startup/bootstrap.cpp
+    src/core/injector/startup/welcome_modal.cpp
+    src/core/ipc/handlers/cor.cpp
+    src/core/ipc/ipc_main.cpp
+    src/core/steam/cef_manager.cpp
+    src/core/steam/window/manager.cpp
+    src/utils/io/metrics.cpp
+    src/scripts/sdk/sdk.cpp
+    src/stdafx.cpp
+    src/utils/clr/platform.cpp
+    src/utils/io/input-output.cpp
+    src/utils/thread/thread_handler.cpp
+    src/utils/updater/update.cpp
+    src/window/api/installer.cpp
+    src/window/core/colors.cpp
+    src/window/interface_v2/editor.cpp
+    src/window/interface_v2/settings.cpp
+    src/main.cpp
+    src/utils/cout/logger.cpp
+    src/utils/config/config.cpp
+    src/utils/http/http_client.cpp
+    src/window/interface/globals.cpp
+        vendor/linux-wrapper/mpr-hoster.cpp
+)
+
+set(HEADER_FILES
+    src/core/injector/conditions/conditionals.hpp
+    src/core/injector/event_handler.hpp
+    src/core/injector/startup/bootstrap.hpp
+    src/core/injector/startup/welcome_modal.hpp
+    src/core/ipc/handlers/types.hpp
+    src/core/ipc/ipc_main.hpp
+    src/core/steam/application.hpp
+    src/core/steam/cef_manager.hpp
+    src/core/steam/colors/accent_colors.hpp
+    src/core/steam/window/manager.hpp
+    src/core/steam/window/types/accent_api.hpp
+    src/core/steam/window/types/corners.hpp
+    src/core/steam/window/types/system_backdrop_type.hpp
+    src/utils/io/metrics.hpp
+    src/scripts/sdk/sdk.hpp
+    src/utils/base64.hpp
+    src/utils/clr/platform.hpp
+    src/utils/io/input-output.hpp
+    src/utils/thread/thread_handler.hpp
+    src/utils/updater/update.hpp
+    src/window/api/installer.hpp
+    src/window/core/colors.hpp
+    src/window/interface_v2/editor.hpp
+    src/window/interface_v2/settings.hpp
+    src/scripts/resource.h
+    src/stdafx.h
+    src/utils/config/config.hpp
+    src/utils/http/http_client.hpp
+    src/utils/json.hpp
+    src/utils/cout/logger.hpp
+    src/utils/config/config.hpp
+    src/window/interface/globals.h
+)
+find_package(PkgConfig REQUIRED)
+#pkg_check_modules(GTK3 REQUIRED gtk+-3.0)
+#
+#include_directories(${GTK3_INCLUDE_DIRS})
+#link_directories(${GTK3_LIBRARY_DIRS})
+#add_definitions(${GTK3_CFLAGS_OTHER})
+#
+#pkg_check_modules(GTKMM gtkmm-3.0)
+#include_directories(${GTKMM_INCLUDE_DIRS})
+
+#add_executable(${PROJECT_NAME} ${SOURCE_FILES} ${HEADER_FILES})
+add_library(${PROJECT_NAME} SHARED ${SOURCE_FILES} ${HEADER_FILES})
+#set_target_properties(${PROJECT_NAME} PROPERTIES PREFIX "")
+#set_target_properties(${PROJECT_NAME} PROPERTIES OUTPUT_NAME "libxcb")
+#set_target_properties(${PROJECT_NAME} PROPERTIES SUFFIX ".so.1")
+
+get_target_property(target_type ${PROJECT_NAME} TYPE)
+if (target_type STREQUAL "EXECUTABLE")
+    add_definitions(-D_MILLENNIUM_STANDALONE_)
+endif ()
+if (target_type STREQUAL "SHARED_LIBRARY")
+    add_definitions(-D_MILLENNIUM_INTEGRATED_)
+endif ()
+
+find_package(cpr CONFIG REQUIRED)
+
+target_link_libraries(${PROJECT_NAME} PRIVATE
+#    ${GTK3_LIBRARIES}
+#    ${GTKMM_LIBRARIES}
+    cpr::cpr
+)
+# Set output directory for binaries
+set_target_properties(${PROJECT_NAME} PROPERTIES
+    RUNTIME_OUTPUT_DIRECTORY "${CMAKE_SOURCE_DIR}/dist/${CMAKE_SYSTEM_NAME}-${CMAKE_BUILD_TYPE}"
+    LIBRARY_OUTPUT_DIRECTORY "~/.local/share/Steam/ubuntu12_32/"
+)