#!/usr/bin/env bash

# ==================================================
#   _____ _ _ _             _
#  |     |_| | |___ ___ ___|_|_ _ _____
#  | | | | | | | -_|   |   | | | |     |
#  |_|_|_|_|_|_|___|_|_|_|_|_|___|_|_|_|
#
# ==================================================

# Copyright (c) 2025 Project Millennium

# Permission is hereby granted, free of charge, to any person obtaining a copy
# of this software and associated documentation files (the "Software"), to deal
# in the Software without restriction, including without limitation the rights
# to use, copy, modify, merge, publish, distribute, sublicense, and/or sell
# copies of the Software, and to permit persons to whom the Software is
# furnished to do so, subject to the following conditions:

# The above copyright notice and this permission notice shall be included in all
# copies or substantial portions of the Software.

# THE SOFTWARE IS PROVIDED "AS IS", WITHOUT WARRANTY OF ANY KIND, EXPRESS OR
# IMPLIED, INCLUDING BUT NOT LIMITED TO THE WARRANTIES OF MERCHANTABILITY,
# FITNESS FOR A PARTICULAR PURPOSE AND NONINFRINGEMENT. IN NO EVENT SHALL THE
# AUTHORS OR COPYRIGHT HOLDERS BE LIABLE FOR ANY CLAIM, DAMAGES OR OTHER
# LIABILITY, WHETHER IN AN ACTION OF CONTRACT, TORT OR OTHERWISE, ARISING FROM,
# OUT OF OR IN CONNECTION WITH THE SOFTWARE OR THE USE OR OTHER DEALINGS IN THE
# SOFTWARE.

# https://github.com/SteamClientHomebrew/Millennium/blob/main/scripts/install.sh

readonly GITHUB_ACCOUNT="SteamClientHomebrew/Millennium"
readonly RELEASES_URI="https://api.github.com/repos/$GITHUB_ACCOUNT/releases"
readonly DOWNLOAD_URI="https://github.com/$GITHUB_ACCOUNT/releases/download"
readonly INSTALL_DIR="/tmp/millennium"
DRY_RUN=0

log() { printf "%b\n" "$1"; }
is_root() { [ "$(id -u)" -eq 0 ]; }
format_size() {
    echo "$1" | awk '{ split("B KB MB GB TB PB", v); s=1; while ($1 > 1024) { $1 /= 1024; s++ } printf "%.2f %s\n", $1, v[s] }'
}

verify_platform() {
    case $(uname -sm) in
        "Linux x86_64") echo "linux-x86_64" ;;
        *) log "Unsupported platform $(uname -sm). x86_64 is the only available platform."; exit 1 ;;
    esac
}

check_dependencies() {
    log "resolving dependencies..."
    for cmd in curl tar jq sudo; do
        command -v "$cmd" >/dev/null || {
            log "$cmd isn't installed. Install it from your package manager." >&2
            exit 1
        }
    done
}

fetch_release_info() {
<<<<<<< HEAD
    local response tag size
    response=$(curl -LsH 'Accept: application/vnd.github.v3+json' "$RELEASES_URI")
    tag=$(echo "$response" | jq -r '.[0].tag_name')
    size=$(echo "$response" | jq -r ".[0].assets[] | select(.name == \"millennium-$tag-$target.tar.gz\") | .size")
    echo "${tag#v}:${size:-0}"
=======
    local page=1 per_page=100 response tag size

    while :; do
        response=$(curl -fsSL \
            -H 'Accept: application/vnd.github.v3+json' \
            "$RELEASES_URI?per_page=$per_page&page=$page") || return 1

        [ "$(echo "$response" | jq 'length')" -eq 0 ] && break

        tag=$(echo "$response" | jq -r '
            .[] | select(.prerelease == false) | .tag_name
        ' | head -n1)

        if [ -n "$tag" ] && [ "$tag" != "null" ]; then
            size=$(echo "$response" | jq -r "
                .[] 
                | select(.tag_name == \"$tag\") 
                | .assets[] 
                | select(.name == \"millennium-v${tag#v}-$target.tar.gz\") 
                | .size
            ")
            echo "${tag#v}:${size:-0}"
            return 0
        fi

        page=$((page + 1))
    done

    log "No non-prerelease releases found."
    return 1
>>>>>>> a603c589
}

confirm_installation() {
    echo -e "\n:: Proceed with installation? [Y/n] \c"
    read -r proceed </dev/tty
    case "$proceed" in
        [Nn]*) exit 1 ;;
        *) return 0 ;;
    esac
}

download_package() {
    local url="$1"
    local dest="$2"
    if ! curl --fail --location --output "$dest" "$url"; then
        log "Download failed for $url"
        return 1
    fi
}

extract_package() {
    local tar_file="$1"
    local extract_dir="$2"
    mkdir -p "$extract_dir"
    tar xzf "$tar_file" -C "$extract_dir"
}

install_millennium() {
    local extract_path="$1"

    if [ "$DRY_RUN" -eq 0 ]; then
        sudo cp -r "$extract_path"/* / || true
    else
        log "[DRY RUN] Would copy files from $extract_path to /"
    fi
}

post_install() {
    sudo chmod +x /opt/python-i686-3.11.8/bin/python3.11

    log "installing for '$USER'"

    beta_file="$HOME/.steam/steam/package/beta"
    target="$HOME/.steam/steam/ubuntu12_32/libXtst.so.6"

    # make sure to force steam stable for the first install.
    # if the user wants beta they can set it after install.
    # normally its fine, but many users forget they have it enabled on first install,
    # and then face issues.
    if [ -f "$beta_file" ]; then
        log "removing beta '$(cat "$beta_file")' in favor for stable."
        rm "$beta_file"
    fi

    # create a symlink for millenniums preload bootstrap.
    [ -d "$HOME/.steam/steam/ubuntu12_32" ] && ln -sf /usr/lib/millennium/libmillennium_bootstrap_86x.so "$target"
}

cleanup() {
    local dir="$1"
    log "cleaning up..."
    rm -rf "$dir"
}

main() {
    local target release_info tag size download_uri install_dir extract_path tar_file

    # Parse arguments
    for arg in "$@"; do
        case $arg in
            --dry-run) DRY_RUN=1; shift ;;
        esac
    done

    if is_root; then
        log "Do not run this script as root!"
        log "aborting installation..."
        exit
    fi

    target=$(verify_platform)
    check_dependencies

    release_info=$(fetch_release_info)
    tag="${release_info%%:*}"
    size=$(format_size "${release_info##*:}")

    install_size_uri="$DOWNLOAD_URI/v$tag/millennium-v$tag-$target.installsize"
    download_uri="$DOWNLOAD_URI/v$tag/millennium-v$tag-$target.tar.gz"
    sha256_uri="$DOWNLOAD_URI/v$tag/millennium-v$tag-$target.sha256"

    sha256digest=$(curl -sL "$sha256_uri")
    installed_size=$(format_size "$(curl -sL "$install_size_uri")")

    log "\nPackages (1) millennium@$tag-x86_64\n"
    log "Total Download Size:  $(printf "%10s\n" "$size")"
    log "Total Installed Size: $(printf "%10s\n" "$installed_size")"

    confirm_installation
    log "receiving packages..."

    install_dir="${DRY_RUN:+./dry-run}"
    install_dir="${install_dir:-$INSTALL_DIR}"
    extract_path="$install_dir/files"
    tar_file="$install_dir/millennium-v$tag-$target.tar.gz"

    rm -rf "$install_dir"
    mkdir -p "$install_dir"

    log "(1/4) Downloading millennium-v$tag-$target.tar.gz..."
    download_package "$download_uri" "$tar_file"
    log "(2/4) Verifying checksums..."
    # use sub-shell to prevent actually changing the working directory
    if (cd "$install_dir" && echo "$sha256digest" | sha256sum -c --status); then
        echo -ne "\033[1A"
        log "(2/4) Verifying checksums... OK"
    else
        log "(2/4) Verifying checksums... FAILED"
    fi
    log "(3/4) Unpacking millennium-v$tag-$target.tar.gz..."
    extract_package "$tar_file" "$extract_path"
    log "(4/4) Installing millennium..."
    install_millennium "$extract_path"

    log ":: Running post-install scripts..."
    log "(1/1) Setting up shared object preloader hook..."
    post_install

    cleanup "$install_dir"

    log "done.\n"
    log "You can now start Steam."
    log "https://docs.steambrew.app/users/installing#post-installation."
}

main "$@"<|MERGE_RESOLUTION|>--- conflicted
+++ resolved
@@ -60,13 +60,6 @@
 }
 
 fetch_release_info() {
-<<<<<<< HEAD
-    local response tag size
-    response=$(curl -LsH 'Accept: application/vnd.github.v3+json' "$RELEASES_URI")
-    tag=$(echo "$response" | jq -r '.[0].tag_name')
-    size=$(echo "$response" | jq -r ".[0].assets[] | select(.name == \"millennium-$tag-$target.tar.gz\") | .size")
-    echo "${tag#v}:${size:-0}"
-=======
     local page=1 per_page=100 response tag size
 
     while :; do
@@ -97,7 +90,6 @@
 
     log "No non-prerelease releases found."
     return 1
->>>>>>> a603c589
 }
 
 confirm_installation() {
