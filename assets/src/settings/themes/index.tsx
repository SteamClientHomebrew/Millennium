<<<<<<< HEAD
import { DialogButton, DialogControlsSection, pluginSelf } from '@steambrew/client';
=======
/**
 * ==================================================
 *   _____ _ _ _             _
 *  |     |_| | |___ ___ ___|_|_ _ _____
 *  | | | | | | | -_|   |   | | | |     |
 *  |_|_|_|_|_|_|___|_|_|_|_|_|___|_|_|_|
 *
 * ==================================================
 *
 * Copyright (c) 2025 Project Millennium
 *
 * Permission is hereby granted, free of charge, to any person obtaining a copy
 * of this software and associated documentation files (the "Software"), to deal
 * in the Software without restriction, including without limitation the rights
 * to use, copy, modify, merge, publish, distribute, sublicense, and/or sell
 * copies of the Software, and to permit persons to whom the Software is
 * furnished to do so, subject to the following conditions:
 *
 * The above copyright notice and this permission notice shall be included in all
 * copies or substantial portions of the Software.
 *
 * THE SOFTWARE IS PROVIDED "AS IS", WITHOUT WARRANTY OF ANY KIND, EXPRESS OR
 * IMPLIED, INCLUDING BUT NOT LIMITED TO THE WARRANTIES OF MERCHANTABILITY,
 * FITNESS FOR A PARTICULAR PURPOSE AND NONINFRINGEMENT. IN NO EVENT SHALL THE
 * AUTHORS OR COPYRIGHT HOLDERS BE LIABLE FOR ANY CLAIM, DAMAGES OR OTHER
 * LIABILITY, WHETHER IN AN ACTION OF CONTRACT, TORT OR OTHERWISE, ARISING FROM,
 * OUT OF OR IN CONNECTION WITH THE SOFTWARE OR THE USE OR OTHER DEALINGS IN THE
 * SOFTWARE.
 */

import { DialogButton, pluginSelf } from '@steambrew/client';
>>>>>>> 109178b4
import { ThemeItem } from '../../types';
import { locale } from '../../../locales';
import { Placeholder } from '../../components/Placeholder';
import { PyFindAllThemes } from '../../utils/ffi';
import { Component } from 'react';
import { ChangeActiveTheme, ThemeItemComponent, UIReloadProps } from './ThemeComponent';
import { DialogControlSectionClass, settingsClasses } from '../../utils/classes';
import { showInstallThemeModal } from './ThemeInstallerModal';
import { FaFolderOpen, FaStore } from 'react-icons/fa';
import { Utils } from '../../utils';
import { SettingsDialogSubHeader } from '../../components/SteamComponents';

const findAllThemes = async (): Promise<ThemeItem[]> => {
	return JSON.parse(await PyFindAllThemes());
};

interface ThemeViewModalState {
	themes?: ThemeItem[];
	active?: string;
}

export class ThemeViewModal extends Component<{}, ThemeViewModalState> {
	OpenPluginsFolder: any;
	constructor(props: {}) {
		super(props);
		this.state = {
			themes: undefined,
			active: undefined,
		};
	}

	componentDidMount() {
		const activeTheme: ThemeItem = pluginSelf.activeTheme;
		const active = pluginSelf.isDefaultTheme ? 'Default' : activeTheme?.data?.name ?? activeTheme?.native;

		this.setState({ active });

		findAllThemes().then((themes) => {
			this.setState({ themes });
		});
	}

	useDefaultTheme = () => {
		/** Default theme object */
		this.changeActiveTheme({ native: 'default', data: null, failed: false });
	};

	changeActiveTheme = (item: ThemeItem) => {
		ChangeActiveTheme(item.native, UIReloadProps.Prompt).then((hasClickedOk) => {
			/** Reload the themes */
			!hasClickedOk && findAllThemes().then((themes) => this.setState({ themes }));
		});
	};

	isActiveTheme = (theme: ThemeItem): boolean => {
		const { active } = this.state;
		return theme?.data?.name === active || theme?.native === active;
	};

	renderThemeItem = (theme: ThemeItem, isLastItem: boolean, index: number) => {
		return (
			<ThemeItemComponent
				key={index}
				theme={theme}
				isLastItem={isLastItem}
				activeTheme={this.state.active}
				onChangeTheme={this.changeActiveTheme}
				onUseDefault={this.useDefaultTheme}
			/>
		);
	};

	openThemesFolder = () => {
		const themesPath = [pluginSelf.steamPath, 'steamui', 'skins'].join('/');
		Utils.BrowseLocalFolder(themesPath);
	};

	render() {
		if (pluginSelf.connectionFailed) {
			return (
				<Placeholder header={locale.errorFailedConnection} body={locale.errorFailedConnectionBody}>
					<DialogButton onClick={() => SteamClient.System.OpenLocalDirectoryInSystemExplorer([pluginSelf.steamPath, 'ext', 'data', 'logs'].join('/'))}>
						{locale.errorFailedConnectionButton}
					</DialogButton>
				</Placeholder>
			);
		}

		/** Haven't received the themes yet from the backend */
		if (this.state.themes === undefined) {
			return null;
		}

		if (!this.state.themes || !this.state.themes.length) {
			return (
				<Placeholder header="No themes found" body="It appears you don't have any themes yet!">
					<DialogButton onClick={showInstallThemeModal}>Install a theme</DialogButton>
				</Placeholder>
			);
		}

		const { themes } = this.state;
		return (
			<>
				<DialogControlsSection className="MillenniumButtonsSection">
					<DialogButton className={`MillenniumButton ${settingsClasses.SettingsDialogButton}`} onClick={showInstallThemeModal}>
						<FaStore />
						{locale.optionInstallTheme}
					</DialogButton>
					<DialogButton className={`MillenniumButton ${settingsClasses.SettingsDialogButton}`} onClick={this.openThemesFolder}>
						<FaFolderOpen />
						{locale.optionBrowseLocalFiles}
					</DialogButton>
				</DialogControlsSection>
				{themes?.map((theme, i) => this.renderThemeItem(theme, i === themes.length - 1, i))}
			</>
		);
	}
}<|MERGE_RESOLUTION|>--- conflicted
+++ resolved
@@ -1,6 +1,3 @@
-<<<<<<< HEAD
-import { DialogButton, DialogControlsSection, pluginSelf } from '@steambrew/client';
-=======
 /**
  * ==================================================
  *   _____ _ _ _             _
@@ -32,7 +29,6 @@
  */
 
 import { DialogButton, pluginSelf } from '@steambrew/client';
->>>>>>> 109178b4
 import { ThemeItem } from '../../types';
 import { locale } from '../../../locales';
 import { Placeholder } from '../../components/Placeholder';
