--- conflicted
+++ resolved
@@ -1,6 +1,3 @@
-<<<<<<< HEAD
-import { DialogButton, Field, IconsModule, ProgressBarWithInfo } from '@steambrew/client';
-=======
 /**
  * ==================================================
  *   _____ _ _ _             _
@@ -32,7 +29,6 @@
  */
 
 import { DialogButton, DialogButtonPrimary, Field, IconsModule, ProgressBarWithInfo } from '@steambrew/client';
->>>>>>> 109178b4
 import { settingsClasses } from '../../utils/classes';
 import { Component, ReactNode } from 'react';
 import Markdown from 'markdown-to-jsx';
